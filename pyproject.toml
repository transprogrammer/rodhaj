--- conflicted
+++ resolved
@@ -22,13 +22,9 @@
 jishaku = "^2.5.2"
 pyyaml = "^6.0.1"
 watchfiles = "^0.21.0"
-<<<<<<< HEAD
-typing-extensions = "^4.10.0"
+typing-extensions = "^4.11.0"
 parsedatetime = "^2.6"
 arrow = "^1.3.0"
-=======
-typing-extensions = "^4.11.0"
->>>>>>> 12b5a4cd
 
 [tool.poetry.group.dev.dependencies]
 # These are pinned by major version
