from __future__ import annotations

import logging
from pathlib import Path
from typing import TYPE_CHECKING, Optional, Union

import asyncpg
import discord
from aiohttp import ClientSession
from cogs import EXTENSIONS, VERSION
from cogs.config import GuildWebhookDispatcher
from discord.ext import commands
<<<<<<< HEAD
from libs.tickets.structs import PartialConfig, ReservedTags, StatusChecklist
from libs.tickets.utils import get_cached_thread, get_partial_ticket
from libs.tickets.views import TicketConfirmView
from libs.utils import RoboContext, RodhajCommandTree, send_error_embed
=======
from libs.utils import (
    RoboContext,
    RodhajCommandTree,
    RodhajHelp,
    send_error_embed,
)
>>>>>>> e5269c7c

if TYPE_CHECKING:
    from cogs.tickets import Tickets

_fsw = True
try:
    from watchfiles import awatch
except ImportError:
    _fsw = False

TRANSPROGRAMMER_GUILD_ID = 1183302385020436480


class Rodhaj(commands.Bot):
    """Main bot for Rodhaj"""

    def __init__(
        self,
        intents: discord.Intents,
        session: ClientSession,
        pool: asyncpg.Pool,
        dev_mode: bool = False,
        *args,
        **kwargs,
    ):
        super().__init__(
            activity=discord.Activity(
                type=discord.ActivityType.watching, name="a game"
            ),
            command_prefix=["r>", "?", "!"],
            help_command=RodhajHelp(),
            intents=intents,
            tree_cls=RodhajCommandTree,
            *args,
            **kwargs,
        )
        self.logger = logging.getLogger("rodhaj")
        self.session = session
        self.partial_config: Optional[PartialConfig] = None
        self.pool = pool
        self.transprogrammer_guild_id = TRANSPROGRAMMER_GUILD_ID
        self.version = str(VERSION)
        self._dev_mode = dev_mode

    async def fs_watcher(self) -> None:
        cogs_path = Path(__file__).parent.joinpath("cogs")
        async for changes in awatch(cogs_path):
            changes_list = list(changes)[0]
            if changes_list[0].modified == 2:
                reload_file = Path(changes_list[1])
                self.logger.info(f"Reloading extension: {reload_file.name[:-3]}")
                await self.reload_extension(f"cogs.{reload_file.name[:-3]}")

    async def fetch_partial_config(self) -> Optional[PartialConfig]:
        query = """
        SELECT id, ticket_channel_id, logging_channel_id
        FROM guild_config
        WHERE id = $1;
        """
        rows = await self.pool.fetchrow(query, self.transprogrammer_guild_id)
        if rows is None:
            return None
        return PartialConfig(rows)

    async def get_context(
        self, origin: Union[discord.Interaction, discord.Message], /, *, cls=RoboContext
    ) -> RoboContext:
        return await super().get_context(origin, cls=cls)

    async def on_command_error(
        self, ctx: commands.Context, error: commands.CommandError
    ) -> None:
        await send_error_embed(ctx, error)

    async def process_commands(
        self, message: discord.Message, /, ctx: RoboContext
    ) -> None:
        # Probably will not get fired but just in case
        if message.author.bot:
            return

        whitelist_commands = [
            "close",
            "solved",
            "resolved",
            "is_active",
            "is-active",
            "ticket-info",
            "tinfo",
        ]
        if (
            message.guild is None
            and ctx.command is not None
            and ctx.invoked_with in whitelist_commands
        ):
            await self.invoke(ctx)
            return

        await self.invoke(ctx)

    async def on_message(self, message: discord.Message) -> None:
        # Ignore all messages from the bot
        if message.author.bot:
            return

        # Since we are already using an RoboContext to deal with process commands,
        # and it's used in both instances of an DM or an guild command,
        # It's more efficient to go ahead and fetch it first since we need it later anyways
        ctx = await self.get_context(message)

        # Handle all DMs from here
        if message.guild is None:
            # We only will process the "close" command
            if ctx.command is not None:
                await self.process_commands(message, ctx)
                return

            author = message.author
            potential_ticket = await get_partial_ticket(self, author.id, self.pool)

            # Represents that there is no active ticket
            if potential_ticket.id is None:
                # We might want to validate the content type here...
                if len(message.attachments) > 10:
                    over_msg = (
                        "There are more than 10 attachments linked. "
                        "Please remove some and try again"
                    )
                    await author.send(over_msg)
                    return

                tickets_cog: Tickets = self.get_cog("Tickets")  # type: ignore
                default_tags = ReservedTags(
                    question=False, serious=False, private=False
                )
                status_checklist = StatusChecklist()
                tickets_cog.add_in_progress_tag(author.id, default_tags)
                tickets_cog.add_status_checklist(author.id, status_checklist)
                guild = self.get_guild(self.transprogrammer_guild_id) or (
                    await self.fetch_guild(self.transprogrammer_guild_id)
                )

                embed = discord.Embed(
                    title="Ready to create a ticket?",
                    color=discord.Color.from_rgb(124, 252, 0),
                )
                embed.description = (
                    "Are you ready to create a ticket? "
                    "Before you click the `Confirm` button, please select the tags found in the dropdown menu. "
                    "Doing this step is crucial as these tags are used in order to help better sort tickets for the staff team. "
                    "In addition, please set the title of your ticket using the `Set Title` button. "
                    "This will also help identify your ticket and streamline the process."
                    "\n\nNote: Once you have created your ticket, this prompt will not show up again"
                )

                view = TicketConfirmView(
                    message.attachments, self, ctx, tickets_cog, message.content, guild
                )
                view.message = await author.send(embed=embed, view=view)
                return

            # The thread is cached within an LRU cache to heavily speedup performance
            cached_thread = await get_cached_thread(self, author.id, self.pool)

            if cached_thread is not None:
                dispatcher = GuildWebhookDispatcher(self, cached_thread.source_guild.id)
                webhook = await dispatcher.get_ticket_webhook()
                if webhook is not None:
                    await webhook.send(
                        message.content,
                        username=f"[RESPONSE] {author.display_name}",
                        avatar_url=author.display_avatar.url,
                        thread=cached_thread.thread,
                    )

            return
        await self.process_commands(message, ctx)

    async def setup_hook(self) -> None:
        for extension in EXTENSIONS:
            await self.load_extension(extension)

        # Load Jishaku during production as this is what Umbra, Jeyy and others do
        # Useful for debugging purposes
        await self.load_extension("jishaku")

        self.partial_config = await self.fetch_partial_config()

        if self._dev_mode is True and _fsw is True:
            self.logger.info("Dev mode is enabled. Loading FSWatcher")
            self.loop.create_task(self.fs_watcher())

    async def on_ready(self):
        if not hasattr(self, "uptime"):
            self.uptime = discord.utils.utcnow()

        curr_user = None if self.user is None else self.user.name
        self.logger.info(f"{curr_user} is fully ready!")<|MERGE_RESOLUTION|>--- conflicted
+++ resolved
@@ -10,19 +10,15 @@
 from cogs import EXTENSIONS, VERSION
 from cogs.config import GuildWebhookDispatcher
 from discord.ext import commands
-<<<<<<< HEAD
 from libs.tickets.structs import PartialConfig, ReservedTags, StatusChecklist
 from libs.tickets.utils import get_cached_thread, get_partial_ticket
 from libs.tickets.views import TicketConfirmView
-from libs.utils import RoboContext, RodhajCommandTree, send_error_embed
-=======
 from libs.utils import (
     RoboContext,
     RodhajCommandTree,
     RodhajHelp,
     send_error_embed,
 )
->>>>>>> e5269c7c
 
 if TYPE_CHECKING:
     from cogs.tickets import Tickets
