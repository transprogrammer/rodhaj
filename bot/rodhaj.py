from __future__ import annotations

import logging
from pathlib import Path
from typing import TYPE_CHECKING, Optional, Union

import asyncpg
import discord
from aiohttp import ClientSession
from cogs import EXTENSIONS, VERSION
from cogs.config import GuildWebhookDispatcher
from discord.ext import commands
from libs.tickets.structs import PartialConfig, ReservedTags, StatusChecklist
from libs.tickets.utils import get_cached_thread, get_partial_ticket
from libs.tickets.views import TicketConfirmView
from libs.utils import (
    RoboContext,
    RodhajCommandTree,
    RodhajHelp,
    send_error_embed,
)
<<<<<<< HEAD
from libs.utils.prefix import get_prefix
=======
from libs.utils.config import RodhajConfig
>>>>>>> 6035020d
from libs.utils.reloader import Reloader

if TYPE_CHECKING:
    from cogs.tickets import Tickets

<<<<<<< HEAD

TRANSPROGRAMMER_GUILD_ID = 1183302385020436480

=======
>>>>>>> 6035020d

class Rodhaj(commands.Bot):
    """Main bot for Rodhaj"""

    def __init__(
        self,
        config: RodhajConfig,
        intents: discord.Intents,
        session: ClientSession,
        pool: asyncpg.Pool,
        *args,
        **kwargs,
    ):
        super().__init__(
            activity=discord.Activity(
                type=discord.ActivityType.watching, name="a game"
            ),
            allowed_mentions=discord.AllowedMentions(
                everyone=False, replied_user=False
            ),
            command_prefix=get_prefix,
            help_command=RodhajHelp(),
            intents=intents,
            tree_cls=RodhajCommandTree,
            *args,
            **kwargs,
        )
        self.default_prefix = "r>"
        self.logger = logging.getLogger("rodhaj")
        self.session = session
        self.partial_config: Optional[PartialConfig] = None
        self.pool = pool
        self.version = str(VERSION)
        self.transprogrammer_guild_id = config.rodhaj.get(
            "guild_id", 1183302385020436480
        )
        self._dev_mode = config.rodhaj.get("dev_mode", False)
        self._reloader = Reloader(self, Path(__file__).parent)

    ### Ticket related utils
    async def fetch_partial_config(self) -> Optional[PartialConfig]:
        query = """
        SELECT id, ticket_channel_id, logging_channel_id
        FROM guild_config
        WHERE id = $1;
        """
        rows = await self.pool.fetchrow(query, self.transprogrammer_guild_id)
        if rows is None:
            return None
        return PartialConfig(rows)

    ### Bot-related overrides

    async def get_context(
        self, origin: Union[discord.Interaction, discord.Message], /, *, cls=RoboContext
    ) -> RoboContext:
        return await super().get_context(origin, cls=cls)

    async def on_command_error(
        self, ctx: commands.Context, error: commands.CommandError
    ) -> None:
        await send_error_embed(ctx, error)

    ### Ticket processing and handling

    async def process_commands(
        self, message: discord.Message, /, ctx: RoboContext
    ) -> None:
        # Probably will not get fired but just in case
        if message.author.bot:
            return

        whitelist_commands = [
            "close",
            "solved",
            "resolved",
            "is_active",
            "is-active",
            "ticket-info",
            "tinfo",
        ]
        if (
            message.guild is None
            and ctx.command is not None
            and ctx.invoked_with in whitelist_commands
        ):
            await self.invoke(ctx)
            return

        await self.invoke(ctx)

    async def on_message(self, message: discord.Message) -> None:
        # Ignore all messages from the bot
        if message.author.bot:
            return

        # Since we are already using an RoboContext to deal with process commands,
        # and it's used in both instances of an DM or an guild command,
        # It's more efficient to go ahead and fetch it first since we need it later anyways
        ctx = await self.get_context(message)

        # Handle all DMs from here
        if message.guild is None:
            # We only will process the "close" command
            if ctx.command is not None:
                await self.process_commands(message, ctx)
                return

            author = message.author
            potential_ticket = await get_partial_ticket(self, author.id, self.pool)

            # Represents that there is no active ticket
            if potential_ticket.id is None:
                # We might want to validate the content type here...
                if len(message.attachments) > 10:
                    over_msg = (
                        "There are more than 10 attachments linked. "
                        "Please remove some and try again"
                    )
                    await author.send(over_msg)
                    return

                tickets_cog: Tickets = self.get_cog("Tickets")  # type: ignore
                default_tags = ReservedTags(
                    question=False, serious=False, private=False
                )
                status_checklist = StatusChecklist()
                tickets_cog.add_in_progress_tag(author.id, default_tags)
                tickets_cog.add_status_checklist(author.id, status_checklist)
                guild = self.get_guild(self.transprogrammer_guild_id) or (
                    await self.fetch_guild(self.transprogrammer_guild_id)
                )

                embed = discord.Embed(
                    title="Ready to create a ticket?",
                    color=discord.Color.from_rgb(124, 252, 0),
                )
                embed.description = (
                    "Are you ready to create a ticket? "
                    "Before you click the `Confirm` button, please select the tags found in the dropdown menu. "
                    "Doing this step is crucial as these tags are used in order to help better sort tickets for the staff team. "
                    "In addition, please set the title of your ticket using the `Set Title` button. "
                    "This will also help identify your ticket and streamline the process."
                    "\n\nNote: Once you have created your ticket, this prompt will not show up again"
                )

                view = TicketConfirmView(
                    message.attachments, self, ctx, tickets_cog, message.content, guild
                )
                view.message = await author.send(embed=embed, view=view)
                return

            # The thread is cached within an LRU cache to heavily speedup performance
            cached_thread = await get_cached_thread(self, author.id, self.pool)

            if cached_thread is not None:
                dispatcher = GuildWebhookDispatcher(self, cached_thread.source_guild.id)
                webhook = await dispatcher.get_ticket_webhook()
                if webhook is not None:
                    await webhook.send(
                        message.content,
                        username=f"[RESPONSE] {author.display_name}",
                        avatar_url=author.display_avatar.url,
                        thread=cached_thread.thread,
                    )

            return
        await self.process_commands(message, ctx)

    ### Internal core overrides

    async def setup_hook(self) -> None:
        for extension in EXTENSIONS:
            await self.load_extension(extension)

        # Load Jishaku during production as this is what Umbra, Jeyy and others do
        # Useful for debugging purposes
        await self.load_extension("jishaku")

        self.partial_config = await self.fetch_partial_config()

        if self._dev_mode:
            self.logger.info("Dev mode is enabled. Loading Reloader")
            self._reloader.start()

    async def on_ready(self):
        if not hasattr(self, "uptime"):
            self.uptime = discord.utils.utcnow()

        curr_user = None if self.user is None else self.user.name
        self.logger.info(f"{curr_user} is fully ready!")<|MERGE_RESOLUTION|>--- conflicted
+++ resolved
@@ -19,22 +19,13 @@
     RodhajHelp,
     send_error_embed,
 )
-<<<<<<< HEAD
+from libs.utils.config import RodhajConfig
 from libs.utils.prefix import get_prefix
-=======
-from libs.utils.config import RodhajConfig
->>>>>>> 6035020d
 from libs.utils.reloader import Reloader
 
 if TYPE_CHECKING:
     from cogs.tickets import Tickets
 
-<<<<<<< HEAD
-
-TRANSPROGRAMMER_GUILD_ID = 1183302385020436480
-
-=======
->>>>>>> 6035020d
 
 class Rodhaj(commands.Bot):
     """Main bot for Rodhaj"""
