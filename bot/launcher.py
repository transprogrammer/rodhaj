--- conflicted
+++ resolved
@@ -5,11 +5,8 @@
 import discord
 from aiohttp import ClientSession
 from environs import Env
-<<<<<<< HEAD
-from libs.utils import RodhajLogger
-=======
 from libs.utils import KeyboardInterruptHandler, RodhajLogger
->>>>>>> e5269c7c
+
 from rodhaj import Rodhaj
 
 if os.name == "nt":
