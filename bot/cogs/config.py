from __future__ import annotations

import datetime
import difflib
import itertools
from typing import (
    TYPE_CHECKING,
    Annotated,
    Any,
    AsyncIterator,
    NamedTuple,
    Optional,
    Union,
    overload,
)

import asyncpg
import discord
import msgspec
from async_lru import alru_cache
from discord import app_commands
from discord.ext import commands, menus
from libs.tickets.utils import get_cached_thread
from libs.utils import GuildContext
from libs.utils.checks import bot_check_permissions, check_permissions
from libs.utils.embeds import CooldownEmbed, Embed
from libs.utils.pages import SimplePages
from libs.utils.pages.paginator import RoboPages
from libs.utils.prefix import get_prefix

if TYPE_CHECKING:
    from cogs.tickets import Tickets

    from rodhaj import Rodhaj


UNKNOWN_ERROR_MESSAGE = (
    "An unknown error happened. Please contact the dev team for assistance"
)


class BlocklistTicket(NamedTuple):
    cog: Tickets
    thread: discord.Thread


class BlocklistEntity(msgspec.Struct, frozen=True):
    bot: Rodhaj
    guild_id: int
    entity_id: int

    def format(self) -> str:
        user = self.bot.get_user(self.entity_id)
        name = user.global_name if user else "Unknown"
        return f"{name} (ID: {self.entity_id})"


class BlocklistPages(SimplePages):
    def __init__(self, entries: list[BlocklistEntity], *, ctx: GuildContext):
        converted = [entry.format() for entry in entries]
        super().__init__(converted, ctx=ctx)


class Blocklist:
    def __init__(self, bot: Rodhaj):
        self.bot = bot
        self._blocklist: dict[int, BlocklistEntity] = {}

    async def _load(self, connection: Union[asyncpg.Connection, asyncpg.Pool]):
        query = """
        SELECT guild_id, entity_id
        FROM blocklist;
        """
        rows = await connection.fetch(query)
        return {
            row["entity_id"]: BlocklistEntity(bot=self.bot, **dict(row)) for row in rows
        }

    async def load(self, connection: Optional[asyncpg.Connection] = None):
        try:
            self._blocklist = await self._load(connection or self.bot.pool)
        except Exception:
            self._blocklist = {}

    @overload
    def get(self, key: int) -> Optional[BlocklistEntity]: ...

    @overload
    def get(self, key: int) -> BlocklistEntity: ...

    def get(self, key: int, default: Any = None) -> Optional[BlocklistEntity]:
        return self._blocklist.get(key, default)

    def __contains__(self, item: int) -> bool:
        return item in self._blocklist

    def __getitem__(self, item: int) -> BlocklistEntity:
        return self._blocklist[item]

    def __len__(self) -> int:
        return len(self._blocklist)

    def all(self) -> dict[int, BlocklistEntity]:
        return self._blocklist

    def replace(self, blocklist: dict[int, BlocklistEntity]) -> None:
        self._blocklist = blocklist


# Msgspec Structs are usually extremely fast compared to slotted classes
class GuildConfig(msgspec.Struct):
    bot: Rodhaj
    id: int
    category_id: int
    ticket_channel_id: int
    logging_channel_id: int
    logging_broadcast_url: str
    ticket_broadcast_url: str

    @property
    def category_channel(self) -> Optional[discord.CategoryChannel]:
        guild = self.bot.get_guild(self.id)
        return guild and guild.get_channel(self.category_id)  # type: ignore

    @property
    def logging_channel(self) -> Optional[discord.TextChannel]:
        guild = self.bot.get_guild(self.id)
        return guild and guild.get_channel(self.logging_channel_id)  # type: ignore

    @property
    def ticket_channel(self) -> Optional[discord.ForumChannel]:
        guild = self.bot.get_guild(self.id)
        return guild and guild.get_channel(self.ticket_channel_id)  # type: ignore


class GuildSettings(msgspec.Struct, frozen=True):
    account_age: datetime.timedelta = datetime.timedelta(hours=2)
    guild_age: datetime.timedelta = datetime.timedelta(days=2)
    mention: str = "@here"
    anon_replies: bool = False
    anon_reply_without_command: bool = False
    anon_snippets: bool = False

    def to_dict(self):
        return {f: getattr(self, f) for f in self.__struct_fields__}


class PartialGuildSettings(msgspec.Struct, frozen=True):
    anon_replies: bool = False
    anon_reply_without_command: bool = False
    anon_snippets: bool = False

    def to_dict(self):
        return {f: getattr(self, f) for f in self.__struct_fields__}


class GuildWebhook(msgspec.Struct, frozen=True):
    bot: Rodhaj
    id: int
    category_id: int
    ticket_channel_id: int
    logging_channel_id: int
    logging_broadcast_url: str
    ticket_broadcast_url: str

    @property
    def category_channel(self) -> Optional[discord.CategoryChannel]:
        guild = self.bot.get_guild(self.id)
        return guild and guild.get_channel(self.category_id)  # type: ignore

    @property
    def logging_channel(self) -> Optional[discord.TextChannel]:
        guild = self.bot.get_guild(self.id)
        return guild and guild.get_channel(self.logging_channel_id)  # type: ignore

    @property
    def ticket_channel(self) -> Optional[discord.ForumChannel]:
        guild = self.bot.get_guild(self.id)
        return guild and guild.get_channel(self.ticket_channel_id)  # type: ignore


class GuildWebhookDispatcher:
    def __init__(self, bot: Rodhaj, guild_id: int):
        self.bot = bot
        self.guild_id = guild_id
        self.session = self.bot.session
        self.pool = self.bot.pool

    async def get_webhook(self) -> Optional[discord.Webhook]:
        conf = await self.get_config()
        if conf is None:
            return None
        return discord.Webhook.from_url(
            url=conf.logging_broadcast_url, session=self.session
        )

    async def get_ticket_webhook(self) -> Optional[discord.Webhook]:
        conf = await self.get_config()
        if conf is None:
            return None
        return discord.Webhook.from_url(
            url=conf.ticket_broadcast_url, session=self.session
        )

    @alru_cache()
    async def get_config(self) -> Optional[GuildWebhook]:
        query = """
        SELECT id, category_id, ticket_channel_id, logging_channel_id, logging_broadcast_url, ticket_broadcast_url
        FROM guild_config
        WHERE id = $1;
        """
        rows = await self.pool.fetchrow(query, self.guild_id)
        if rows is None:
            self.get_config.cache_invalidate()
            return None

        return GuildWebhook(bot=self.bot, **dict(rows))


class ConfigPageSource(menus.AsyncIteratorPageSource):
    def __init__(self, entries: dict[str, Any], sort: bool):
        super().__init__(self.config_iterator(entries), per_page=20)
        self.sort = sort

    async def config_iterator(self, entries: dict[str, Any]) -> AsyncIterator[str]:
        for key, entry in entries.items():
            if entry is self.sort or not isinstance(entry, bool):
                yield f"{key}: {entry}"

    async def format_page(self, menu: ConfigPages, entries: list[str]):
        pages = []
        for _, entry in enumerate(entries, start=menu.current_page * self.per_page):
            pages.append(f"{entry}")

        menu.embed.description = "\n".join(pages)
        return menu.embed


class ConfigPages(RoboPages):
    def __init__(self, entries: dict[str, Any], *, ctx: GuildContext, sort: bool):
        super().__init__(ConfigPageSource(entries, sort), ctx=ctx)
        self.embed = discord.Embed(colour=discord.Colour.from_rgb(200, 168, 255))


class SetupFlags(commands.FlagConverter):
    ticket_name: Optional[str] = commands.flag(
        name="ticket_name",
        default="tickets",
        description="The name of the ticket forum. Defaults to tickets",
    )
    log_name: Optional[str] = commands.flag(
        name="log_name",
        default="rodhaj-logs",
        description="The name of the logging channel. Defaults to rodhaj-logs",
    )


class ConfigKeyConverter(commands.Converter):
    def disambiguate(self, argument: str, keys: list[str]) -> str:
        closest = difflib.get_close_matches(argument, keys)
        if len(closest) == 0:
            return "Key not found."

        close_keys = "\n".join(c for c in closest)
        return f"Key not found. Did you mean...\n{close_keys}"

    async def convert(self, ctx: GuildContext, argument: str) -> str:
        cog: Optional[Config] = ctx.bot.get_cog("Config")  # type: ignore

        if not cog:
            raise RuntimeError("Unable to get Config cog")

        if argument not in cog.config_keys:
            raise commands.BadArgument(self.disambiguate(argument, cog.config_keys))

        return argument


class ConfigValueConverter(commands.Converter):
    async def convert(self, ctx: GuildContext, argument: str) -> str:
        lowered = argument.lower()

        # we need to check for whether people are silently passing boolean options or not
        if lowered in [
            "yes",
            "y",
            "true",
            "t",
            "1",
            "enable",
            "on",
            "no",
            "n",
            "false",
            "f",
            "0",
            "disable",
            "off",
        ]:
            raise commands.BadArgument(
                f"Please use `{ctx.prefix or 'r>'}config toggle` to enable/disable boolean configuration options instead."
            )

        # TODO: Parse datetime/mentions here
        return argument


class PrefixConverter(commands.Converter):
    async def convert(self, ctx: GuildContext, argument: str):
        user_id = ctx.bot.user.id  # type: ignore # Already logged in by this time
        if argument.startswith((f"<@{user_id}>", f"<@!{user_id}>", "r>")):
            raise commands.BadArgument("That is a reserved prefix already in use.")
        if len(argument) > 100:
            raise commands.BadArgument("That prefix is too long.")
        return argument


class Config(commands.Cog):
    """Config and setup commands for Rodhaj"""

    def __init__(self, bot: Rodhaj) -> None:
        self.bot = bot
        self.pool = self.bot.pool
        self.config_keys = [
            "account_age",
            "guild_age",
            "mention",
            "anon_replies",
            "anon_reply_without_command",
            "anon_snippets",
        ]

    @property
    def display_emoji(self) -> discord.PartialEmoji:
        return discord.PartialEmoji(name="\U0001f6e0")

    ### Configuration utilities

    @alru_cache()
    async def get_guild_config(self, guild_id: int) -> Optional[GuildConfig]:
        query = """
        SELECT id, category_id, ticket_channel_id, logging_channel_id, logging_broadcast_url, ticket_broadcast_url, prefix
        FROM guild_config
        WHERE id = $1;
        """
        rows = await self.pool.fetchrow(query, guild_id)
        if rows is None:
            self.get_guild_config.cache_invalidate(guild_id)
            return None
        config = GuildConfig(bot=self.bot, **dict(rows))
        return config

    @alru_cache()
    async def get_guild_settings(self, guild_id: int) -> Optional[GuildSettings]:
        query = (
            "SELECT account_age, guild_age, settings FROM guild_config WHERE id = $1;"
        )
        rows = await self.pool.fetchrow(query, guild_id)
        if rows is None:
            self.get_guild_settings.cache_invalidate(guild_id)
            return None
        return GuildSettings(
            account_age=rows["account_age"],
            guild_age=rows["guild_age"],
            **rows["settings"],
        )

    @alru_cache()
    async def get_partial_guild_settings(
        self, guild_id: int
    ) -> Optional[PartialGuildSettings]:
        query = "SELECT settings FROM guild_config WHERE id = $1;"
        rows = await self.pool.fetchrow(query, guild_id)
        if rows is None:
            self.get_partial_guild_settings.cache_invalidate(guild_id)
            return None
        return PartialGuildSettings(
            **rows["settings"],
        )

    async def set_guild_settings(self, guild_id: int, key: str, value: Any) -> None:
        current_guild_settings = await self.get_guild_settings(guild_id)

        # If there are no guild configurations, then we have an issue here
        # we will denote this with an error
        if not current_guild_settings:
            raise RuntimeError("Guild settings could not be found")

        query = """
        UPDATE guild_config
        SET settings = $2::jsonb
        WHERE id = $1;
        """
        guild_dict = current_guild_settings.to_dict()
        guild_dict[key] = value
        encoded = msgspec.json.encode(
            dict(itertools.islice(guild_dict.items(), 2, len(guild_dict)))
        )
        await self.bot.pool.execute(query, guild_id, encoded)
        self.get_guild_settings.cache_invalidate(guild_id)

    ### Blocklist utilities

    async def can_be_blocked(self, ctx: GuildContext, entity: discord.Member) -> bool:
        if entity.id == ctx.author.id or await self.bot.is_owner(entity) or entity.bot:
            return False

        # Hierarchy check
        if (
            isinstance(ctx.author, discord.Member)
            and entity.top_role > ctx.author.top_role
        ):
            return False

        return True

    async def get_block_ticket(
        self, entity: discord.Member
    ) -> Optional[BlocklistTicket]:
        tickets_cog: Optional[Tickets] = self.bot.get_cog("Tickets")  # type: ignore
        cached_ticket = await get_cached_thread(self.bot, entity.id)
        if not tickets_cog or not cached_ticket:
            return

        return BlocklistTicket(cog=tickets_cog, thread=cached_ticket.thread)

<<<<<<< HEAD
    ### Prefix utilities

    def clean_prefixes(self, prefixes: Union[str, list[str]]) -> str:
        if isinstance(prefixes, str):
            return f"`{prefixes}`"

        return ", ".join(f"`{prefix}`" for prefix in prefixes[2:])
=======
    ### Misc Utilities
    async def _handle_error(
        self, ctx: GuildContext, error: commands.CommandError
    ) -> None:
        if isinstance(error, commands.CommandOnCooldown):
            embed = CooldownEmbed(error.retry_after)
            await ctx.send(embed=embed)
>>>>>>> 76f0d954

    @check_permissions(manage_guild=True)
    @bot_check_permissions(manage_channels=True, manage_webhooks=True)
    @commands.guild_only()
    @commands.group(name="rodhaj")
    async def rodhaj(self, ctx: GuildContext) -> None:
        """Commands for setup/removal of Rodhaj"""
        if ctx.invoked_subcommand is None:
            await ctx.send_help(ctx.command)

    @check_permissions(manage_guild=True)
    @bot_check_permissions(manage_channels=True, manage_webhooks=True)
    @commands.cooldown(1, 20, commands.BucketType.guild)
    @commands.guild_only()
    @rodhaj.command(name="setup", usage="ticket_name: <str> log_name: <str>")
    async def setup(self, ctx: GuildContext, *, flags: SetupFlags) -> None:
        """First-time setup for Rodhaj

        You only need to run this once
        """
        guild_id = ctx.guild.id

        dispatcher = GuildWebhookDispatcher(self.bot, guild_id)
        guild_settings = GuildSettings()
        config = await dispatcher.get_config()

        if (
            config is not None
            and config.logging_channel is not None
            and config.ticket_channel is not None
        ):
            msg = (
                "It seems like there the channels are set up already\n"
                "If you want to delete it, please run"
            )
            await ctx.send(msg)
            return

        perms = ctx.channel.permissions_for(ctx.guild.me)

        if not perms.manage_webhooks or not perms.manage_channels:
            await ctx.send(
                "\N{NO ENTRY SIGN} I do not have proper permissions (Manage Webhooks and Manage Channel)"
            )
            return

        # LGC stands for Logging Channel
        avatar_bytes = await self.bot.user.display_avatar.read()  # type: ignore # The bot should be logged in order to run this command
        rodhaj_overwrites = {
            ctx.guild.default_role: discord.PermissionOverwrite(
                read_messages=False,
                send_messages=False,
                create_public_threads=False,
            ),
            ctx.guild.me: discord.PermissionOverwrite(
                read_messages=True,
                send_messages=True,
                manage_webhooks=True,
                create_public_threads=True,
                manage_threads=True,
            ),
        }
        lgc_reason = (
            f"{ctx.author} (ID: {ctx.author.id}) has created the Rodhaj logs channel"
        )

        # The rationale behind the restriction of posts is to make sure that
        # people don't create posts of their own, thus messing up the code for the bot
        # These perms can be changed later....
        forums_reason = f"{ctx.author} (ID: {ctx.author.id}) has created the Rodhaj ticket forum channel"

        # Using a docstring created some weird discord formatting
        forum_description_content = (
            "This forum is the main forum where tickets get created and resolved.",
            "Unlike ModMail, which uses channels to achieve this, Rodhaj employs a more modern approach to ticket threads.",
            "This channel doesn't allow new posts from users, as the posts (or tickets) are created by Rodhaj directly.",
            "**Please do not edit, delete, or make your own post, and if you wish to, please use the appropriate command to do so.**",
        )
        forum_description = "\n".join(forum_description_content)
        forum_tags = [
            discord.ForumTag(
                name="Question",
                emoji=discord.PartialEmoji(
                    name="\U00002753"
                ),  # U+2753 Black Question Mark Ornament
            ),
            discord.ForumTag(
                name="Serious",
                emoji=discord.PartialEmoji(name="\U0001f610"),  # U+1F610 Neutral Face
            ),
            discord.ForumTag(
                name="Private",
                emoji=discord.PartialEmoji(name="\U0001f512"),  # U+1F512 Lock
            ),
            discord.ForumTag(
                name="Resolved",
                emoji=discord.PartialEmoji(
                    name="\U00002705"
                ),  # U+2705 White Heavy Check Mark
                moderated=True,
            ),
            discord.ForumTag(
                name="Locked",
                emoji=discord.PartialEmoji(
                    name="\U0001f510"
                ),  # U+1F510 CLOSED LOCK WITH KEY
                moderated=True,
            ),
        ]

        delete_reason = "Failed to create channel due to existing config"

        try:
            # This is like ratelimiting hell
            rodhaj_category = await ctx.guild.create_category(
                name="rodhaj", overwrites=rodhaj_overwrites, position=0
            )
            logging_channel = await rodhaj_category.create_text_channel(
                name=flags.log_name or "rodhaj-logs", reason=lgc_reason, position=0
            )
            lgc_webhook = await logging_channel.create_webhook(
                name="Rodhaj Ticket Logs", avatar=avatar_bytes
            )
            ticket_channel = await rodhaj_category.create_forum(
                name=flags.ticket_name or "tickets",
                topic=forum_description,
                position=1,
                reason=forums_reason,
                default_auto_archive_duration=4320,
                default_sort_order=discord.ForumOrderType.latest_activity,
                default_layout=discord.ForumLayoutType.list_view,
                available_tags=forum_tags,
            )
            tc_webhook = await ticket_channel.create_webhook(
                name="Rodhaj User Proxy Webhook", avatar=avatar_bytes
            )
        except discord.Forbidden:
            await ctx.send(
                "\N{NO ENTRY SIGN} Rodhaj is missing permissions: Manage Channels and Manage Webhooks"
            )
            return
        except discord.HTTPException:
            await ctx.send(UNKNOWN_ERROR_MESSAGE)
            return

        query = """
        INSERT INTO guild_config (id, category_id, ticket_channel_id, logging_channel_id, logging_broadcast_url, ticket_broadcast_url, prefix, settings)
        VALUES ($1, $2, $3, $4, $5, $6, $7);
        """
        try:
            await self.pool.execute(
                query,
                guild_id,
                rodhaj_category.id,
                ticket_channel.id,
                logging_channel.id,
                lgc_webhook.url,
                tc_webhook.url,
                [],
                guild_settings.to_dict(),
            )
        except asyncpg.UniqueViolationError:
            await ticket_channel.delete(reason=delete_reason)
            await logging_channel.delete(reason=delete_reason)
            await rodhaj_category.delete(reason=delete_reason)
            await ctx.send(
                "Failed to create the channels. Please contact Noelle to figure out why (it's more than likely that the channels exist and bypassed checking the lru cache for some reason)"
            )
        else:
            # Invalidate LRU cache just to clear it out
            dispatcher.get_config.cache_invalidate()
            msg = f"Rodhaj channels successfully created! The ticket channel can be found under {ticket_channel.mention}"
            await ctx.send(msg)

    @check_permissions(manage_guild=True)
    @bot_check_permissions(manage_channels=True, manage_webhooks=True)
    @commands.cooldown(1, 20, commands.BucketType.guild)
    @commands.guild_only()
    @rodhaj.command(name="delete")
    async def delete(self, ctx: GuildContext) -> None:
        """Permanently deletes Rodhaj channels and tickets."""
        guild_id = ctx.guild.id

        dispatcher = GuildWebhookDispatcher(self.bot, guild_id)
        guild_config = await self.get_guild_config(guild_id)

        msg = "Are you really sure that you want to delete the Rodhaj channels?"
        confirm = await ctx.prompt(msg, timeout=300.0, delete_after=True)
        if confirm:
            if guild_config is None:
                msg = (
                    "Could not find the guild config. Perhaps Rodhaj is not set up yet?"
                )
                await ctx.send(msg)
                return

            reason = f"Requested by {ctx.author.name} (ID: {ctx.author.id}) to purge Rodhaj channels"

            if (
                guild_config.logging_channel is not None
                and guild_config.ticket_channel is not None
                and guild_config.category_channel is not None
            ):
                try:
                    await guild_config.logging_channel.delete(reason=reason)
                    await guild_config.ticket_channel.delete(reason=reason)
                    await guild_config.category_channel.delete(reason=reason)
                except discord.Forbidden:
                    await ctx.send(
                        "\N{NO ENTRY SIGN} Rodhaj is missing permissions: Manage Channels"
                    )
                    return
                except discord.HTTPException:
                    await ctx.send(UNKNOWN_ERROR_MESSAGE)
                    return

            query = """
            DELETE FROM guild_config WHERE id = $1;
            """
            await self.pool.execute(query, guild_id)
            dispatcher.get_config.cache_invalidate()
            self.get_guild_config.cache_invalidate(guild_id)
            await ctx.send("Successfully deleted channels")
        elif confirm is None:
            await ctx.send("Not removing Rodhaj channels. Canceling.")
        else:
            await ctx.send("Cancelling.")

    @setup.error
    async def on_setup_error(
        self, ctx: GuildContext, error: commands.CommandError
    ) -> None:
        await self._handle_error(ctx, error)

    @delete.error
    async def on_delete_error(
        self, ctx: GuildContext, error: commands.CommandError
    ) -> None:
        await self._handle_error(ctx, error)

    @check_permissions(manage_guild=True)
    @commands.guild_only()
    @commands.hybrid_group(name="config")
    async def config(self, ctx: GuildContext) -> None:
        """Modifiable configuration layer for Rodhaj"""
        if ctx.invoked_subcommand is None:
            await ctx.send_help(ctx.command)

    # TODO: Add an sort option (for sorting through enabled/disabled options)
    @check_permissions(manage_guild=True)
    @commands.guild_only()
    @config.command(name="options")
    async def config_options(self, ctx: GuildContext, sort: bool) -> None:
        """Shows options for configuration"""
        guild_settings = await self.get_guild_settings(ctx.guild.id)
        if guild_settings is None:
            msg = (
                "It seems like Rodhaj has not been set up\n"
                f"If you want to set up Rodhaj, please run `{ctx.prefix or 'r>'}rodhaj setup`"
            )
            await ctx.send(msg)
            return

        pages = ConfigPages(guild_settings.to_dict(), ctx=ctx, sort=sort)
        await pages.start()

    @check_permissions(manage_guild=True)
    @commands.guild_only()
    @config.command(name="set")
    async def config_set(
        self,
        ctx: GuildContext,
        key: Annotated[str, ConfigKeyConverter],
        *,
        value: Annotated[str, ConfigValueConverter],
    ) -> None:
        """Sets an option for configuration

        If you are looking to toggle an option within the configuration, then please use
        `config toggle` instead.
        """
        if key not in ["account_age", "guild_age", "mention"]:
            await ctx.send(
                f"Please use `{ctx.prefix or 'r>'}config toggle` for setting configuration values that are boolean"
            )
            return

        await ctx.send(f"{value}")

    @check_permissions(manage_guild=True)
    @commands.guild_only()
    @config.command(name="toggle")
    async def config_toggle(
        self, ctx: GuildContext, key: Annotated[str, ConfigKeyConverter], *, value: bool
    ) -> None:
        """Toggles an boolean option for configuration


        If you are looking to set an option within the configuration, then please use
        `config set` instead.
        """
        if key in ["account_age", "guild_age", "mention"]:
            await ctx.send(
                f"Please use `{ctx.prefix or 'r>'}config set` for setting configuration values that are fixed values"
            )
            return

        current_guild_settings = await self.get_partial_guild_settings(ctx.guild.id)

        # If there are no guild configurations, then we have an issue here
        # we will denote this with an error
        if not current_guild_settings:
            raise RuntimeError("Guild settings could not be found")

        query = """
        UPDATE guild_config
        SET settings = $2::jsonb
        WHERE id = $1;
        """
        guild_dict = current_guild_settings.to_dict()
        original_value = guild_dict.get(key)
        guild_dict[key] = value
        await self.bot.pool.execute(query, ctx.guild.id, guild_dict)
        self.get_guild_settings.cache_invalidate(ctx.guild.id)

        await ctx.send(f"Toggled `{key}` from `{original_value}` to `{value}`")

    @config_set.error
    async def on_config_set_error(
        self, ctx: GuildContext, error: commands.CommandError
    ):
        if isinstance(error, commands.BadArgument):
            await ctx.send(str(error))

    @config_toggle.error
    async def on_config_toggle_error(
        self, ctx: GuildContext, error: commands.CommandError
    ):
        if isinstance(error, commands.BadArgument):
            await ctx.send(str(error))
        else:
            await ctx.send(str(error))

    @check_permissions(manage_guild=True)
    @commands.guild_only()
    @config.group(name="prefix", fallback="info")
    async def prefix(self, ctx: GuildContext) -> None:
        """Shows and manages custom prefixes for the guild

        Passing in no subcommands will effectively show the currently set prefixes.
        """
        prefixes = await get_prefix(self.bot, ctx.message)
        embed = Embed()
        embed.add_field(
            name="Prefixes", value=self.clean_prefixes(prefixes), inline=False
        )
        embed.add_field(name="Total", value=len(prefixes) - 2, inline=False)
        embed.set_author(name=ctx.guild.name, icon_url=ctx.guild.icon.url)  # type: ignore
        await ctx.send(embed=embed)

    @check_permissions(manage_guild=True)
    @commands.guild_only()
    @prefix.command(name="add")
    @app_commands.describe(prefix="The new prefix to add")
    async def prefix_add(
        self, ctx: GuildContext, prefix: Annotated[str, PrefixConverter]
    ) -> None:
        """Adds an custom prefix"""
        prefixes = await get_prefix(self.bot, ctx.message)

        # 2 are the mention prefixes, which are always prepended on the list of prefixes
        if isinstance(prefixes, list) and len(prefixes) > 13:
            await ctx.send(
                "You can not have more than 10 custom prefixes for your server"
            )
            return
        elif prefix in prefixes:
            await ctx.send("The prefix you want to set already exists")
            return

        query = """
            UPDATE guild_config
            SET prefix = ARRAY_APPEND(prefix, $1)
            WHERE id = $2;
        """
        await self.pool.execute(query, prefix, ctx.guild.id)
        get_prefix.cache_invalidate(self.bot, ctx.message)
        await ctx.send(f"Added prefix: `{prefix}`")

    @check_permissions(manage_guild=True)
    @commands.guild_only()
    @prefix.command(name="edit")
    @app_commands.describe(
        old="The prefix to edit", new="A new prefix to replace the old"
    )
    @app_commands.rename(old="old_prefix", new="new_prefix")
    async def prefix_edit(
        self,
        ctx: GuildContext,
        old: Annotated[str, PrefixConverter],
        new: Annotated[str, PrefixConverter],
    ) -> None:
        """Edits and replaces a prefix"""
        query = """
            UPDATE guild_config
            SET prefix = ARRAY_REPLACE(prefix, $1, $2)
            WHERE id = $3;
        """
        prefixes = await get_prefix(self.bot, ctx.message)

        guild_id = ctx.guild.id
        if old in prefixes:
            await self.pool.execute(query, old, new, guild_id)
            get_prefix.cache_invalidate(self.bot, ctx.message)
            await ctx.send(f"Prefix updated to from `{old}` to `{new}`")
        else:
            await ctx.send("The prefix is not in the list of prefixes for your server")

    @check_permissions(manage_guild=True)
    @commands.guild_only()
    @prefix.command(name="delete")
    @app_commands.describe(prefix="The prefix to delete")
    async def prefix_delete(
        self, ctx: GuildContext, prefix: Annotated[str, PrefixConverter]
    ) -> None:
        """Deletes a set prefix"""
        query = """
        UPDATE guild_config
        SET prefix = ARRAY_REMOVE(prefix, $1)
        WHERE id=$2;
        """
        msg = f"Do you want to delete the following prefix: {prefix}"
        confirm = await ctx.prompt(msg, timeout=120.0, delete_after=True)
        if confirm:
            await self.pool.execute(query, prefix, ctx.guild.id)
            get_prefix.cache_invalidate(self.bot, ctx.message)
            await ctx.send(f"The prefix `{prefix}` has been successfully deleted")
        elif confirm is None:
            await ctx.send("Confirmation timed out. Cancelled deletion...")
        else:
            await ctx.send("Confirmation cancelled. Please try again")

    # In order to prevent abuse, 4 checks must be performed:
    # 1. Permissions check
    # 2. Is the selected entity higher than the author's current hierarchy? (in terms of role and members)
    # 3. Is the bot itself the entity getting blocklisted?
    # 4. Is the author themselves trying to get blocklisted?
    # This system must be addressed with care as it is extremely dangerous
    # TODO: Add an history command to view past history of entity
    @check_permissions(manage_messages=True, manage_roles=True, moderate_members=True)
    @commands.guild_only()
    @commands.hybrid_group(name="blocklist", fallback="info")
    async def blocklist(self, ctx: GuildContext) -> None:
        """Manages and views the current blocklist"""
        blocklist = self.bot.blocklist.all()
        pages = BlocklistPages([entry for entry in blocklist.values()], ctx=ctx)
        await pages.start()

    @check_permissions(manage_messages=True, manage_roles=True, moderate_members=True)
    @commands.guild_only()
    @blocklist.command(name="add")
    @app_commands.describe(
        entity="The member to add to the blocklist",
    )
    async def blocklist_add(
        self,
        ctx: GuildContext,
        entity: discord.Member,
    ) -> None:
        """Adds an member into the blocklist"""
        if not await self.can_be_blocked(ctx, entity):
            await ctx.send("Failed to block entity")
            return

        block_ticket = await self.get_block_ticket(entity)
        if not block_ticket:
            await ctx.send(
                "Unable to obtain block ticket. Perhaps the user doesn't have an active ticket?"
            )
            return

        blocklist = self.bot.blocklist.all().copy()
        blocklist[entity.id] = BlocklistEntity(
            bot=self.bot, guild_id=ctx.guild.id, entity_id=entity.id
        )
        query = """
        WITH blocklist_insert AS (
            INSERT INTO blocklist (guild_id, entity_id)
            VALUES ($1, $2)
            RETURNING entity_id
        )
        UPDATE tickets
        SET locked = true
        WHERE owner_id = (SELECT entity_id FROM blocklist_insert);
        """
        lock_reason = f"{entity.global_name} is blocked from using Rodhaj"
        async with self.bot.pool.acquire() as connection:
            tr = connection.transaction()
            await tr.start()
            try:
                await connection.execute(query, ctx.guild.id, entity.id)
            except asyncpg.UniqueViolationError:
                del blocklist[entity.id]
                await tr.rollback()
                await ctx.send("User is already in the blocklist")
            except Exception:
                del blocklist[entity.id]
                await tr.rollback()
                await ctx.send("Unable to block user")
            else:
                self.bot.metrics.features.blocked_users.inc()
                await tr.commit()
                self.bot.blocklist.replace(blocklist)

                await block_ticket.cog.soft_lock_ticket(
                    block_ticket.thread, lock_reason
                )
                await ctx.send(f"{entity.mention} has been blocked")

    @check_permissions(manage_messages=True, manage_roles=True, moderate_members=True)
    @commands.guild_only()
    @blocklist.command(name="remove")
    @app_commands.describe(entity="The member to remove from the blocklist")
    async def blocklist_remove(self, ctx: GuildContext, entity: discord.Member) -> None:
        """Removes an member from the blocklist"""
        if not await self.can_be_blocked(ctx, entity):
            await ctx.send("Failed to unblock entity")
            return

        block_ticket = await self.get_block_ticket(entity)
        if not block_ticket:
            # Must mean that they must have a thread cached
            await ctx.send("Unable to obtain block ticket.")
            return

        blocklist = self.bot.blocklist.all().copy()
        try:
            del blocklist[entity.id]
        except KeyError:
            await ctx.send(
                "Unable to unblock user. Perhaps is the user not blocked yet?"
            )
            return

        # As the first line catches the errors
        # when we delete an result in our cache,
        # it doesn't really matter whether it's deleted or not actually.
        # it would return the same thing - DELETE 0
        # Note: An timer would have to delete this technically
        query = """
        WITH blocklist_delete AS (
            DELETE FROM blocklist
            WHERE entity_id = $1
            RETURNING entity_id
        )
        UPDATE tickets
        SET locked = false
        WHERE owner_id = (SELECT entity_id FROM blocklist_delete);
        """
        unlock_reason = f"{entity.global_name} is unblocked from using Rodhaj"
        async with self.bot.pool.acquire() as connection:
            tr = connection.transaction()
            await tr.start()
            try:
                await connection.execute(query, entity.id)
            except Exception:
                await tr.rollback()
                await ctx.send("Unable to block user")
            else:
                self.bot.metrics.features.blocked_users.dec()
                await tr.commit()
                self.bot.blocklist.replace(blocklist)
                await block_ticket.cog.soft_unlock_ticket(
                    block_ticket.thread, unlock_reason
                )
                await ctx.send(f"{entity.mention} has been unblocked")


async def setup(bot: Rodhaj) -> None:
    await bot.add_cog(Config(bot))<|MERGE_RESOLUTION|>--- conflicted
+++ resolved
@@ -424,7 +424,6 @@
 
         return BlocklistTicket(cog=tickets_cog, thread=cached_ticket.thread)
 
-<<<<<<< HEAD
     ### Prefix utilities
 
     def clean_prefixes(self, prefixes: Union[str, list[str]]) -> str:
@@ -432,7 +431,7 @@
             return f"`{prefixes}`"
 
         return ", ".join(f"`{prefix}`" for prefix in prefixes[2:])
-=======
+
     ### Misc Utilities
     async def _handle_error(
         self, ctx: GuildContext, error: commands.CommandError
@@ -440,7 +439,6 @@
         if isinstance(error, commands.CommandOnCooldown):
             embed = CooldownEmbed(error.retry_after)
             await ctx.send(embed=embed)
->>>>>>> 76f0d954
 
     @check_permissions(manage_guild=True)
     @bot_check_permissions(manage_channels=True, manage_webhooks=True)
